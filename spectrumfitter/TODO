distribution for windows:
* make sure "updating" works
* figure out icons and models folder for exe file creation
* there is an error message when we execute and close in Win10

high priority:
<<<<<<< HEAD
* do not crash when trying to open results file that has double newlines
=======
* fix file saving for results file in Windows (CR <-> LF)
* for model, dut, dummy, thru, config should be updated also if the text field is changed
  (not only if browse button is used)
  -> config should be saved on successful load
>>>>>>> 93d4c99b
* do not crash when trying to save results file without model loaded
* file and folder fields should be reset to previous value when browse is cancelled, not to nothing
* make a history for results files
* enable displaying model on a broader frequency range
* let the user also decide a frequency range in which he wants to fit
<<<<<<< HEAD
* enable user to switch off Ra deembedding without reloading all spectra
=======
* it should be possible to load a read-only fitresults file
>>>>>>> 93d4c99b

medium priority:
* add button to unload the model / remove the model curves
* when saving the results, make sure there is no KeyError for filename parameters
* loading the fitting parameters: verify that model params / dataset are compatible
* allow non-integer values for fitting params
* need to be able to modify range of sliders
* reset_values should not be in the model class
* spectrum fitter bug: when data is on C: and results file is on D:

low priority:
* button to generate "contact sheet" (PDF with all spectra)
* make a program that can plot spectra from fitresults (by clicking on datapoints)
* add fit result "grade"
* put a function to export deembedded admittance spectra
* we should impose the order of the fitting parameters
* no need for signal mapper for sliders, can just update all model values using slider dictionary
* in order to support touchstone support, need to scan for s2p files, too
* the default fit method could be created automatically / be in a base class<|MERGE_RESOLUTION|>--- conflicted
+++ resolved
@@ -4,24 +4,16 @@
 * there is an error message when we execute and close in Win10
 
 high priority:
-<<<<<<< HEAD
-* do not crash when trying to open results file that has double newlines
-=======
 * fix file saving for results file in Windows (CR <-> LF)
 * for model, dut, dummy, thru, config should be updated also if the text field is changed
   (not only if browse button is used)
   -> config should be saved on successful load
->>>>>>> 93d4c99b
 * do not crash when trying to save results file without model loaded
 * file and folder fields should be reset to previous value when browse is cancelled, not to nothing
 * make a history for results files
 * enable displaying model on a broader frequency range
 * let the user also decide a frequency range in which he wants to fit
-<<<<<<< HEAD
-* enable user to switch off Ra deembedding without reloading all spectra
-=======
 * it should be possible to load a read-only fitresults file
->>>>>>> 93d4c99b
 
 medium priority:
 * add button to unload the model / remove the model curves
@@ -33,7 +25,6 @@
 * spectrum fitter bug: when data is on C: and results file is on D:
 
 low priority:
-* button to generate "contact sheet" (PDF with all spectra)
 * make a program that can plot spectra from fitresults (by clicking on datapoints)
 * add fit result "grade"
 * put a function to export deembedded admittance spectra
